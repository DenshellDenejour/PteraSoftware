--- conflicted
+++ resolved
@@ -1,6 +1,7 @@
 """This script is used to benchmark the speed of the unsteady solver with a typical
 use case. This script doesn't have any expected output images in the docs directory.
 Do not commit any changes to this file."""
+
 import timeit
 
 import numpy as np
@@ -11,45 +12,45 @@
 print("\tBenchmarking unsteady solver...")
 
 setup = """
-import pterasoftware as ps
+import src
 
 flapping_frequency = 1
 num_chordwise_panels = 5
 num_spanwise_panels = 20
 
-example_airplane = ps.geometry.Airplane(
+example_airplane = src.geometry.Airplane(
     name="Example Airplane",
     wings=[
-        ps.geometry.Wing(
+        src.geometry.Wing(
             name="Main Wing",
             symmetric=True,
             num_chordwise_panels=num_chordwise_panels,
             chordwise_spacing="uniform",
             wing_cross_sections=[
-                ps.geometry.WingCrossSection(
+                src.geometry.WingCrossSection(
                     num_spanwise_panels=num_spanwise_panels,
                     spanwise_spacing="uniform",
                     chord=1.75,
-                    airfoil=ps.geometry.Airfoil(name="naca0000",),
+                    airfoil=src.geometry.Airfoil(name="naca0000",),
                 ),
-                ps.geometry.WingCrossSection(
+                src.geometry.WingCrossSection(
                     num_spanwise_panels=num_spanwise_panels,
                     spanwise_spacing="uniform",
                     x_le=0.625,
                     y_le=5.0,
                     chord=0.5,
-                    airfoil=ps.geometry.Airfoil(name="naca0000",),
+                    airfoil=src.geometry.Airfoil(name="naca0000",),
                 ),
             ],
         ),
     ],
 )
 
-upper_wing_root_wing_cross_section_movement = ps.movement.WingCrossSectionMovement(
+upper_wing_root_wing_cross_section_movement = src.movement.WingCrossSectionMovement(
     base_wing_cross_section=example_airplane.wings[0].wing_cross_sections[0],
 )
 
-upper_wing_tip_wing_cross_section_movement = ps.movement.WingCrossSectionMovement(
+upper_wing_tip_wing_cross_section_movement = src.movement.WingCrossSectionMovement(
     base_wing_cross_section=example_airplane.wings[0].wing_cross_sections[1],
     sweeping_amplitude=15.0,
     sweeping_period=1 / flapping_frequency,
@@ -62,7 +63,7 @@
     heaving_spacing="sine",
 )
 
-upper_wing_movement = ps.movement.WingMovement(
+upper_wing_movement = src.movement.WingMovement(
     base_wing=example_airplane.wings[0],
     wing_cross_sections_movements=[
         upper_wing_root_wing_cross_section_movement,
@@ -73,40 +74,31 @@
 del upper_wing_root_wing_cross_section_movement
 del upper_wing_tip_wing_cross_section_movement
 
-airplane_movement = ps.movement.AirplaneMovement(
+airplane_movement = src.movement.AirplaneMovement(
     base_airplane=example_airplane, wing_movements=[upper_wing_movement],
 )
 
 del upper_wing_movement
 
-example_operating_point = ps.operating_point.OperatingPoint(
+example_operating_point = src.operating_point.OperatingPoint(
     density=1.225, beta=0.0, velocity=10.0, alpha=0.0,
 )
 
-operating_point_movement = ps.movement.OperatingPointMovement(
+operating_point_movement = src.movement.OperatingPointMovement(
     base_operating_point=example_operating_point,
 )
 
-<<<<<<< HEAD
-movement = ps.movement.Movement(
-    airplane_movement=airplane_movement,
-=======
 movement = src.movement.Movement(
     airplane_movements=[airplane_movement],
->>>>>>> de0708fa
     operating_point_movement=operating_point_movement,
 )
 
 del airplane_movement
 del operating_point_movement
 
-example_problem = ps.problems.UnsteadyProblem(movement=movement, only_final_results=True)
+example_problem = src.problems.UnsteadyProblem(movement=movement, only_final_results=True)
 
-<<<<<<< HEAD
-example_solver = ps.unsteady_ring_vortex_lattice_method.UnsteadyRingVortexLatticeMethodSolver(
-=======
 unsteady_solver = src.unsteady_ring_vortex_lattice_method.UnsteadyRingVortexLatticeMethodSolver(
->>>>>>> de0708fa
     unsteady_problem=example_problem,
 )
 
